--- conflicted
+++ resolved
@@ -5,11 +5,7 @@
 };
 
 use cocoa::{
-<<<<<<< HEAD
-    appkit::{self, NSView, NSWindow},
-=======
     appkit::{self, NSApplicationPresentationOptions, NSView, NSWindow, NSWindowOcclusionState},
->>>>>>> 76f158d3
     base::{id, nil},
     foundation::NSUInteger,
 };
@@ -34,7 +30,8 @@
 };
 
 pub struct WindowDelegateState {
-    ns_window: IdRef, // never changes
+    ns_window: IdRef,
+    // never changes
     ns_view: IdRef,   // never changes
 
     window: Weak<UnownedWindow>,
@@ -73,8 +70,8 @@
     }
 
     fn with_window<F, T>(&mut self, callback: F) -> Option<T>
-    where
-        F: FnOnce(&UnownedWindow) -> T,
+        where
+            F: FnOnce(&UnownedWindow) -> T,
     {
         self.window.upgrade().map(|ref window| callback(window))
     }
@@ -136,7 +133,9 @@
 }
 
 struct WindowDelegateClass(*const Class);
+
 unsafe impl Send for WindowDelegateClass {}
+
 unsafe impl Sync for WindowDelegateClass {}
 
 static WINDOW_DELEGATE_CLASS: Lazy<WindowDelegateClass> = Lazy::new(|| unsafe {
@@ -400,6 +399,7 @@
         }
     }
 
+    trace!("Completed `performDragOperation:`");
     YES
 }
 
@@ -464,9 +464,6 @@
     _: id,
     proposed_options: NSUInteger,
 ) -> NSUInteger {
-<<<<<<< HEAD
-    proposed_options
-=======
     trace_scope!("window:willUseFullScreenPresentationOptions:");
     // Generally, games will want to disable the menu bar and the dock. Ideally,
     // this would be configurable by the user. Unfortunately because of our
@@ -491,7 +488,6 @@
     });
 
     options
->>>>>>> 76f158d3
 }
 
 /// Invoked when entered fullscreen
